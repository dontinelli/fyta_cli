"""Connector class to manage access to FYTA API."""

from datetime import datetime
from typing import Any
from zoneinfo import ZoneInfo

from .fyta_client import Client
from .utils import safe_get

PLANT_STATUS = {
    1: "too_low",
    2: "low",
    3: "perfect",
    4: "high",
    5: "too_high",
}


class FytaConnector:
    """Connector class to access FYTA API."""

    # pylint: disable=too-many-instance-attributes
    # pylint: disable=too-many-arguments

    def __init__(
        self,
        email: str,
        password: str,
        access_token: str = "",
        expiration: datetime | None = None,
        tz: str = "",
    ):
        self.email: str = email
        self.password: str = password
        self.client = Client(email, password, access_token, expiration)
        self.online: bool = False
        self.plant_list: dict[int, str] = {}
        self.plants: dict[int, dict[str, Any]] = {}
        self.access_token: str = access_token
        self.expiration: datetime | None = expiration
        self.timezone: ZoneInfo = datetime.timezone.utc if tz == "" else ZoneInfo(tz)

    async def test_connection(self) -> bool:
        """Test if connection to FYTA API works."""

        return await self.client.test_connection()

    async def login(self) -> dict[str, str | datetime]:
        """Login with credentials to get access token."""

        login = await self.client.login()
        self.access_token = login["access_token"]
        self.expiration = login["expiration"]
        self.online = True

        return login

    async def update_plant_list(self) -> dict[int, str]:
        """Get list of all available plants."""

        self.plant_list = await self.client.get_plants()

        return self.plant_list

    async def update_all_plants(self) -> dict[int, dict[str, Any]]:
        """Get data of all available plants."""

        plants: dict[int, dict[str, Any]] = {}

        plant_list = await self.update_plant_list()

        for plant in plant_list.keys():
            current_plant = await self.update_plant_data(plant)
            if current_plant != {}:
                plants |= {plant: current_plant}

        self.plants = plants

        return plants

    async def update_plant_data(self, plant_id: int) -> dict[str, Any]:
        """Get data of specific plant."""

        p: dict = await self.client.get_plant_data(plant_id)
        plant_data: dict = p["plant"]

        if plant_data["sensor"] is None:
            return {}

        current_plant: dict[str, Any] = {}
        current_plant |= {"online": True}
<<<<<<< HEAD
        current_plant |= {"battery_status:": safe_get(plant_data, "sensor.is_battery_low", bool)}
        current_plant |= {"sw_version": safe_get(plant_data, "sensor.version", str)}
        current_plant |= {"plant_id": safe_get(plant_data, "id", int)}
        current_plant |= {"name": safe_get(plant_data, "nickname", str)}
        current_plant |= {"scientific_name": safe_get(plant_data, "scientific_name", str)}
        current_plant |= {"status": safe_get(plant_data, "status", int)}
        current_plant |= {"temperature_status": safe_get(plant_data, "measurements.temperature.status", int)}
        current_plant |= {"light_status": safe_get(plant_data, "measurements.light.status", int)}
        current_plant |= {"moisture_status": safe_get(plant_data, "measurements.moisture.status", int)}
        current_plant |= {"salinity_status": safe_get(plant_data, "measurements.salinity.status", int)}
        current_plant |= {"ph": safe_get(plant_data, "measurements.ph.values.current", float)}
        current_plant |= {"temperature": safe_get(plant_data, "measurements.temperature.values.current", float)}
        current_plant |= {"light": safe_get(plant_data, "measurements.light.values.current", float)}
        current_plant |= {"moisture": safe_get(plant_data, "measurements.moisture.values.current", float)}
        current_plant |= {"salinity": safe_get(plant_data, "measurements.salinity.values.current", float)}
        current_plant |= {"battery_level": safe_get(plant_data, "measurements.battery", float)}
        current_plant |= {"last_updated": self.timezone.localize(datetime.fromisoformat(plant_data["sensor"]["received_data_at"]))}
=======
        current_plant |= {
            "battery_status": bool(plant_data["sensor"]["is_battery_low"])
        }
        current_plant |= {"sw_version": plant_data["sensor"]["version"]}
        current_plant |= {"plant_id": plant_data["id"]}
        current_plant |= {"name": plant_data["nickname"]}
        current_plant |= {"scientific_name": plant_data["scientific_name"]}
        current_plant |= {"status": int(plant_data["status"])}
        current_plant |= {
            "temperature_status": int(
                plant_data["measurements"]["temperature"]["status"]
            )
        }
        current_plant |= {
            "light_status": int(plant_data["measurements"]["light"]["status"])
        }
        current_plant |= {
            "moisture_status": int(plant_data["measurements"]["moisture"]["status"])
        }
        current_plant |= {
            "salinity_status": int(plant_data["measurements"]["salinity"]["status"])
        }
        # current_plant |= {"ph": float(plant_data["measurements"]["ph"]["values"]["current"])}
        current_plant |= {
            "temperature": float(
                plant_data["measurements"]["temperature"]["values"]["current"]
            )
        }
        current_plant |= {
            "light": float(plant_data["measurements"]["light"]["values"]["current"])
        }
        current_plant |= {
            "moisture": float(
                plant_data["measurements"]["moisture"]["values"]["current"]
            )
        }
        current_plant |= {
            "salinity": float(
                plant_data["measurements"]["salinity"]["values"]["current"]
            )
        }
        current_plant |= {"battery_level": float(plant_data["measurements"]["battery"])}
        current_plant |= {
            "last_updated": datetime.fromisoformat(
                plant_data["sensor"]["received_data_at"]
            ).astimezone(self.timezone)
        }
>>>>>>> 28d5daa6

        return current_plant

    @property
    def fyta_id(self) -> str:
        """ID for FYTA object"""
        return self.email

    @property
    def data(self) -> dict:
        """ID for FYTA object"""
        return self.plants<|MERGE_RESOLUTION|>--- conflicted
+++ resolved
@@ -5,7 +5,6 @@
 from zoneinfo import ZoneInfo
 
 from .fyta_client import Client
-from .utils import safe_get
 
 PLANT_STATUS = {
     1: "too_low",
@@ -89,25 +88,6 @@
 
         current_plant: dict[str, Any] = {}
         current_plant |= {"online": True}
-<<<<<<< HEAD
-        current_plant |= {"battery_status:": safe_get(plant_data, "sensor.is_battery_low", bool)}
-        current_plant |= {"sw_version": safe_get(plant_data, "sensor.version", str)}
-        current_plant |= {"plant_id": safe_get(plant_data, "id", int)}
-        current_plant |= {"name": safe_get(plant_data, "nickname", str)}
-        current_plant |= {"scientific_name": safe_get(plant_data, "scientific_name", str)}
-        current_plant |= {"status": safe_get(plant_data, "status", int)}
-        current_plant |= {"temperature_status": safe_get(plant_data, "measurements.temperature.status", int)}
-        current_plant |= {"light_status": safe_get(plant_data, "measurements.light.status", int)}
-        current_plant |= {"moisture_status": safe_get(plant_data, "measurements.moisture.status", int)}
-        current_plant |= {"salinity_status": safe_get(plant_data, "measurements.salinity.status", int)}
-        current_plant |= {"ph": safe_get(plant_data, "measurements.ph.values.current", float)}
-        current_plant |= {"temperature": safe_get(plant_data, "measurements.temperature.values.current", float)}
-        current_plant |= {"light": safe_get(plant_data, "measurements.light.values.current", float)}
-        current_plant |= {"moisture": safe_get(plant_data, "measurements.moisture.values.current", float)}
-        current_plant |= {"salinity": safe_get(plant_data, "measurements.salinity.values.current", float)}
-        current_plant |= {"battery_level": safe_get(plant_data, "measurements.battery", float)}
-        current_plant |= {"last_updated": self.timezone.localize(datetime.fromisoformat(plant_data["sensor"]["received_data_at"]))}
-=======
         current_plant |= {
             "battery_status": bool(plant_data["sensor"]["is_battery_low"])
         }
@@ -155,7 +135,6 @@
                 plant_data["sensor"]["received_data_at"]
             ).astimezone(self.timezone)
         }
->>>>>>> 28d5daa6
 
         return current_plant
 
